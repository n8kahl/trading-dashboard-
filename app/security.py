--- conflicted
+++ resolved
@@ -1,29 +1,3 @@
 from fastapi import Header, HTTPException
 import os
 
-<<<<<<< HEAD
-def require_api_key(x_api_key: str | None = Header(default=None, alias="X-API-Key")):
-    expected = os.getenv("API_KEY")
-    if not expected:
-        raise HTTPException(status_code=401, detail="Server not configured with API_KEY")
-    if x_api_key != expected:
-        raise HTTPException(status_code=401, detail="Invalid API Key")
-=======
-from fastapi import Header, HTTPException, status
-
-
-def require_api_key(x_api_key: str | None = Header(default=None, alias="X-API-Key")) -> bool:
-    """Strict API key gate for sensitive routes.
-
-    - If API_KEY is not configured in the environment, deny by default (401).
-    - If provided key does not match, deny (401).
-    - On success, return True for dependency chaining.
-    """
-    expected = (os.getenv("API_KEY") or "").strip()
-    if not expected:
-        # safer default: refuse when not configured
-        raise HTTPException(status_code=status.HTTP_401_UNAUTHORIZED, detail="Server not configured with API_KEY")
-    if x_api_key != expected:
-        raise HTTPException(status_code=status.HTTP_401_UNAUTHORIZED, detail="Invalid API Key")
->>>>>>> a97f1479
-    return True