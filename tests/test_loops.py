import sys, asyncio, importlib
from pathlib import Path
from typing import Any, Dict

ROOT = Path(__file__).resolve().parents[1]
sys.path.append(str(ROOT))


def test_alerts_poller(monkeypatch):
    monkeypatch.setenv("POLYGON_API_KEY", "x")
    import types
    sys.modules["psycopg2"] = types.SimpleNamespace(connect=lambda *a, **k: None)
    import app.services.poller as poller
    importlib.reload(poller)

    async def fake_price(symbol, timeframe):
        assert symbol == "AAPL"
        return 105.0

    monkeypatch.setattr(poller, "_latest_price", fake_price)

<<<<<<< HEAD
    calls: Dict[str, Any] = {}

    def fake_list_active():
        return [{"id": 1, "symbol": "AAPL", "timeframe": "day", "condition": {"type": "price_above", "value": 100}}]

    def fake_mark_triggered(alert_id: int):
        calls["mark"] = alert_id

    def fake_add_trigger(alert_id: int, symbol: str, payload: dict):
        calls.setdefault("triggers", []).append((alert_id, symbol, payload))

    monkeypatch.setattr(poller.alerts_store, "list_active", fake_list_active)
    monkeypatch.setattr(poller.alerts_store, "mark_triggered", fake_mark_triggered)
    monkeypatch.setattr(poller.alerts_store, "add_trigger", fake_add_trigger)
=======
    class DummyResult:
        def __init__(self, rows):
            self.rows = rows
        def fetchall(self):
            return self.rows

    class DummyDB:
        def __init__(self):
            self.queries = []
        def execute(self, query, params=None):
            self.queries.append((query, params))
            if query.startswith("SELECT id, symbol"):
                return DummyResult([(1, "AAPL", "day", '{"type":"price_above","value":100}', True)])
            return DummyResult([])

    holder = {}

    @contextmanager
    def dummy_scope():
        db = DummyDB()
        holder["db"] = db
        yield db

    monkeypatch.setattr(poller, "session_scope", dummy_scope)
>>>>>>> 3818dd50

    asyncio.run(poller.alerts_poller(loop_forever=False))
    assert calls["mark"] == 1
    assert calls["triggers"][0][1] == "AAPL"


def test_monitor_loop(monkeypatch):
    monkeypatch.setenv("POLYGON_API_KEY", "x")
    import types
    db_pkg = types.ModuleType("app.db")
    db_pkg.__path__ = []
    sys.modules["app.db"] = db_pkg
    sys.modules["app.db.models"] = types.ModuleType("app.db.models")
    db_mod = types.ModuleType("app.db.db")
    db_mod.SessionLocal = lambda: None
    sys.modules["app.db.db"] = db_mod

    import app.services.monitor as monitor
    importlib.reload(monitor)

    async def fake_price(symbol):
        return 115.0

    monkeypatch.setattr(monitor, "last_price", fake_price)

    async def fake_check(db):
        px = await monitor.last_price("AAPL")
        if px >= 110:
            print("TP hit")

    monkeypatch.setattr(monitor, "check_trades_once", fake_check)

    class DummySession:
        def __enter__(self):
            return object()
        def __exit__(self, exc_type, exc, tb):
            pass

    monkeypatch.setattr(monitor, "SessionLocal", lambda: DummySession())

    import builtins
    logs = []
    monkeypatch.setattr(builtins, "print", lambda *a, **k: logs.append(" ".join(str(x) for x in a)))

    async def stop_sleep(_):
        raise RuntimeError("stop")

    monkeypatch.setattr(monitor.asyncio, "sleep", stop_sleep)

    try:
        asyncio.run(monitor.monitor_loop(interval_sec=0))
    except RuntimeError:
        pass

    assert any("TP hit" in m for m in logs)<|MERGE_RESOLUTION|>--- conflicted
+++ resolved
@@ -1,6 +1,7 @@
+from pathlib import Path
 import sys, asyncio, importlib
-from pathlib import Path
-from typing import Any, Dict
+from contextlib import contextmanager
+from types import SimpleNamespace
 
 ROOT = Path(__file__).resolve().parents[1]
 sys.path.append(str(ROOT))
@@ -8,8 +9,6 @@
 
 def test_alerts_poller(monkeypatch):
     monkeypatch.setenv("POLYGON_API_KEY", "x")
-    import types
-    sys.modules["psycopg2"] = types.SimpleNamespace(connect=lambda *a, **k: None)
     import app.services.poller as poller
     importlib.reload(poller)
 
@@ -19,22 +18,6 @@
 
     monkeypatch.setattr(poller, "_latest_price", fake_price)
 
-<<<<<<< HEAD
-    calls: Dict[str, Any] = {}
-
-    def fake_list_active():
-        return [{"id": 1, "symbol": "AAPL", "timeframe": "day", "condition": {"type": "price_above", "value": 100}}]
-
-    def fake_mark_triggered(alert_id: int):
-        calls["mark"] = alert_id
-
-    def fake_add_trigger(alert_id: int, symbol: str, payload: dict):
-        calls.setdefault("triggers", []).append((alert_id, symbol, payload))
-
-    monkeypatch.setattr(poller.alerts_store, "list_active", fake_list_active)
-    monkeypatch.setattr(poller.alerts_store, "mark_triggered", fake_mark_triggered)
-    monkeypatch.setattr(poller.alerts_store, "add_trigger", fake_add_trigger)
-=======
     class DummyResult:
         def __init__(self, rows):
             self.rows = rows
@@ -59,11 +42,10 @@
         yield db
 
     monkeypatch.setattr(poller, "session_scope", dummy_scope)
->>>>>>> 3818dd50
 
     asyncio.run(poller.alerts_poller(loop_forever=False))
-    assert calls["mark"] == 1
-    assert calls["triggers"][0][1] == "AAPL"
+    q = "".join(holder["db"].queries[-1][0:1])
+    assert "UPDATE alerts SET triggered_at" in q
 
 
 def test_monitor_loop(monkeypatch):
