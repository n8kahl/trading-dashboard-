--- conflicted
+++ resolved
@@ -281,11 +281,11 @@
               {Object.keys(comps).length ? (
                 Object.entries(comps).map(([k,v]) => (
                   <span key={k} className="chip" title={k}>
-<<<<<<< HEAD
+
                     {k.replace(/_/g,' ')}: {(v as number) >= 0 ? `+${v}` : v}
-=======
+
                     {k.replace(/_/g,' ')}: {v as number >= 0 ? `+${v}` : v}
->>>>>>> 7b4d9fe4
+
                   </span>
                 ))
               ) : (
